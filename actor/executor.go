--- conflicted
+++ resolved
@@ -13,12 +13,8 @@
 	"github.com/fnproject/flow/blobs"
 	"github.com/fnproject/flow/model"
 	"github.com/fnproject/flow/protocol"
+	"github.com/golang/protobuf/jsonpb"
 	"github.com/prometheus/client_golang/prometheus"
-<<<<<<< HEAD
-	"github.com/sirupsen/logrus"
-=======
-	"github.com/golang/protobuf/jsonpb"
->>>>>>> 59c77314
 )
 
 const fnCallIDHeader = "Fn_call_id"
@@ -84,9 +80,9 @@
 	stageLog.Info("Running Stage")
 
 	runtimeRequest := &model.RuntimeInvokeStageRequest{
-		FlowId: msg.GetFlowId(),
+		FlowId:  msg.GetFlowId(),
 		StageId: msg.GetStageId(),
-		Args: msg.GetArgs(),
+		Args:    msg.GetArgs(),
 		Closure: msg.GetClosure(),
 	}
 	buf := new(bytes.Buffer)
@@ -96,7 +92,7 @@
 		return stageFailed(msg, model.ErrorDatumType_stage_failed, "Could not marshal the runtime invoke stage request message.", "")
 	}
 
-	req, _ := http.NewRequest("POST", exec.faasAddr + "/" + msg.FunctionId, buf)
+	req, _ := http.NewRequest("POST", exec.faasAddr+"/"+msg.FunctionId, buf)
 	req.Header.Set("Content-type", "application/json")
 	req.Header.Set(protocol.HeaderFlowID, msg.FlowId)
 	req.Header.Set(protocol.HeaderStageRef, msg.StageId)
