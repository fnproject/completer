package actor

import (
	"fmt"
	"reflect"
	"time"

	"regexp"

	"github.com/AsynkronIT/protoactor-go/actor"
	protoPersistence "github.com/AsynkronIT/protoactor-go/persistence"
	"github.com/fnproject/flow/graph"
	"github.com/fnproject/flow/model"
	"github.com/fnproject/flow/persistence"
	"github.com/golang/protobuf/ptypes/timestamp"
	"github.com/sirupsen/logrus"
)

// TODO: read this from configuration!
const (
	inactiveTimeout = time.Duration(24 * time.Hour)
	readTimeout     = time.Duration(5 * time.Minute)
)

type graphActor struct {
	PIDHolder
	graph    *graph.CompletionGraph
	log      *logrus.Entry
	executor *actor.PID
	persistence.Mixin
}

// NewGraphActor returns a pointer to a new graph actor
func NewGraphActor(executor *actor.PID) actor.Actor {
	return &graphActor{
		executor: executor,
		log:      logrus.New().WithField("logger", "graph_actor"),
	}
}

func (g *graphActor) Receive(context actor.Context) {
	g.log.Debugf("Processing message %s (recovering=%v)", reflect.TypeOf(context.Message()), g.Recovering())
	if g.Recovering() {
		if e, ok := context.Message().(model.Event); ok {
			g.receiveEvent(e)
		}
	} else {
		if c, ok := context.Message().(model.Command); ok {
			g.receiveCommand(c, context)
		} else {
			g.receiveMessage(context)
		}
	}
}

func (g *graphActor) initGraph(event *model.GraphCreatedEvent) {
	g.log = g.log.WithFields(logrus.Fields{"logger": "graph_actor", "graph_id": event.GraphId, "function_id": event.FunctionId})
	g.graph = graph.New(event.GraphId, event.FunctionId, g)
}

func (g *graphActor) receiveEvent(event model.Event) {
	switch e := event.(type) {

	case *model.GraphCreatedEvent:
		g.initGraph(e)

	case *model.DelayScheduledEvent:
		g.scheduleDelay(e)

	default:
		if g.graph == nil {
			panic(fmt.Sprintf("Trying to replay event %v but graph is not initialized", reflect.TypeOf(event)))
		}
		g.graph.UpdateWithEvent(e, false)
	}
}

// if validation fails, this method will respond to the request with an appropriate error message
func (g *graphActor) validateCmd(cmd model.Command, context actor.Context) bool {
	switch msg := cmd.(type) {

	case *model.CreateGraphRequest:
		if g.graph != nil {
			g.log.Warn("Graph has already been created")
			context.Respond(model.NewGraphCreationError(msg.GetGraphId()))
			return false
		}

	default:
		if g.graph == nil {
			context.Respond(model.NewGraphNotFoundError(msg.GetGraphId()))
			return false
		}

		if validationError := g.graph.ValidateCommand(msg); validationError != nil {
			context.Respond(validationError)
			return false
		}
	}

	return true
}

func currentTimestamp() *timestamp.Timestamp {
	now := time.Now()

	return &timestamp.Timestamp{
		Seconds: now.Unix(),
		Nanos:   int32(now.Nanosecond()),
	}
}

func (g *graphActor) receiveCommand(cmd model.Command, context actor.Context) {
	sender := context.Sender()
	if !g.validateCmd(cmd, context) {
		return
	}

	switch msg := cmd.(type) {

	case *model.CreateGraphRequest:
		g.log.Debug("Creating graph")
		event := &model.GraphCreatedEvent{GraphId: msg.GraphId, FunctionId: msg.FunctionId, Ts: currentTimestamp()}
		g.PersistReceive(event)
		g.initGraph(event)
		context.Tell(sender, &model.CreateGraphResponse{GraphId: msg.GraphId})

	case *model.GetGraphStateRequest:
		g.log.Debug("Get graph state")
		context.Tell(sender, g.createExternalState())

	case *model.AddChainedStageRequest:
		g.log.Debug("Adding chained stage")
		stageID := g.graph.NextStageID()

		g.persistAndUpdateGraph(&model.StageAddedEvent{
			StageId:      stageID,
			Op:           msg.Operation,
			Closure:      msg.Closure,
			Dependencies: msg.Deps,
			Ts:           currentTimestamp(),
			CodeLocation: msg.CodeLocation,
			CallerId:     msg.CallerId,
		})

		context.Tell(sender, &model.AddStageResponse{GraphId: msg.GraphId, StageId: stageID})

	case *model.AddCompletedValueStageRequest:
		g.log.Debug("Adding completed value stage")
		stageID := g.graph.NextStageID()

		g.persistAndUpdateGraph(&model.StageAddedEvent{
			StageId:      stageID,
			Op:           msg.GetOperation(),
			Ts:           currentTimestamp(),
			CodeLocation: msg.CodeLocation,
			CallerId:     msg.CallerId,
		})

		g.persistAndUpdateGraph(&model.StageCompletedEvent{
			StageId: stageID,
			Result:  msg.Result,
			Ts:      currentTimestamp(),
		})
		context.Tell(sender, &model.AddStageResponse{GraphId: msg.GraphId, StageId: stageID})

	case *model.AddDelayStageRequest:
		g.log.Debug("Adding delay stage")
		stageID := g.graph.NextStageID()

		g.persistAndUpdateGraph(&model.StageAddedEvent{
			StageId:      stageID,
			Op:           msg.GetOperation(),
			Ts:           currentTimestamp(),
			CodeLocation: msg.CodeLocation,
			CallerId:     msg.CallerId,
		})
		delayEvent := &model.DelayScheduledEvent{
			StageId: stageID,
			TimeMs:  timeMillis() + msg.DelayMs,
			Ts:      currentTimestamp(),
		}
		g.PersistReceive(delayEvent)
		g.scheduleDelay(delayEvent)
		context.Tell(sender, &model.AddStageResponse{GraphId: msg.GraphId, StageId: stageID})

	case *model.AddExternalCompletionStageRequest:
		g.log.Debug("Adding external completion stage")
		stageID := g.graph.NextStageID()

		g.persistAndUpdateGraph(&model.StageAddedEvent{
			StageId:      stageID,
			Op:           msg.GetOperation(),
			Ts:           currentTimestamp(),
			CodeLocation: msg.CodeLocation,
			CallerId:     msg.CallerId,
		})
		context.Tell(sender, &model.AddStageResponse{GraphId: msg.GraphId, StageId: stageID})

	case *model.AddInvokeFunctionStageRequest:
		g.log.Debug("Adding invoke stage")
		stageID := g.graph.NextStageID()

		realFunctionID, err := resolveFunctionID(g.graph.FunctionID, msg.FunctionId)
		if err != nil {
			panic(fmt.Sprintf("Unable to parse function ID (%s | %s): %s", g.graph.FunctionID, msg.FunctionId, err))
		}

		g.persistAndUpdateGraph(&model.StageAddedEvent{
			StageId:      stageID,
			Op:           msg.GetOperation(),
			Ts:           currentTimestamp(),
			CodeLocation: msg.CodeLocation,
			CallerId:     msg.CallerId,
		})

		g.PersistReceive(&model.FaasInvocationStartedEvent{
			StageId:    stageID,
			Ts:         currentTimestamp(),
			FunctionId: realFunctionID,
		})

		g.executor.Request(&model.InvokeFunctionRequest{
			GraphId:    g.graph.ID,
			StageId:    stageID,
			FunctionId: realFunctionID,
			Arg:        msg.Arg,
		}, g.GetSelf())
		context.Tell(sender, &model.AddStageResponse{GraphId: msg.GraphId, StageId: stageID})

	case *model.CompleteStageExternallyRequest:
		g.log.WithFields(logrus.Fields{"stage_id": msg.StageId}).Debug("Completing stage externally")
		stage := g.graph.GetStage(msg.StageId)
		completable := !stage.IsResolved()
		if completable {
			g.persistAndUpdateGraph(&model.StageCompletedEvent{
				StageId: msg.StageId,
				Result:  msg.Result,
				Ts:      currentTimestamp(),
			})
		}
		context.Tell(sender, &model.CompleteStageExternallyResponse{GraphId: msg.GraphId, StageId: msg.StageId, Successful: completable})

	case *model.CommitGraphRequest:
		response := &model.GraphRequestProcessedResponse{GraphId: msg.GraphId}
		if g.graph.IsCommitted() {
			// idempotent
			context.Tell(sender, response)
			return
		}
		g.log.Debug("Committing graph")
		g.persistAndUpdateGraph(&model.GraphCommittedEvent{GraphId: msg.GraphId, Ts: currentTimestamp()})
		context.Tell(sender, response)

	case *model.GetStageResultRequest:
		g.log.WithFields(logrus.Fields{"stage_id": msg.StageId}).Debug("Retrieving stage result")
		stage := g.graph.GetStage(msg.StageId)
		context.AwaitFuture(stage.WhenComplete(), func(result interface{}, err error) {
			if err != nil {
<<<<<<< HEAD
				context.Respond(model.NewAwaitStageError(msg.GraphId, msg.StageId))
=======
				context.Tell(sender, model.NewStageCompletionError(msg.GraphId, msg.StageId))
>>>>>>> f2084c32
				return
			}
			response := &model.GetStageResultResponse{
				GraphId: msg.GraphId,
				StageId: msg.StageId,
				Result:  result.(*model.CompletionResult),
			}
			context.Tell(sender, response)
		})

	case *model.CompleteDelayStageRequest:
		if stage := g.graph.GetStage(msg.StageId); stage != nil && stage.IsResolved() {
			// avoids accumulating duplicate StageCompletedEvents
			return
		}
		g.log.WithFields(logrus.Fields{"stage_id": msg.StageId}).Debug("Completing delayed stage")

		g.persistAndUpdateGraph(&model.StageCompletedEvent{
			StageId: msg.StageId,
			Result:  msg.Result,
			Ts:      currentTimestamp(),
		})

	case *model.FaasInvocationResponse:
		g.log.WithFields(logrus.Fields{"stage_id": msg.StageId}).Debug("Received fn invocation response")

		g.persistAndUpdateGraph(&model.FaasInvocationCompletedEvent{
			StageId: msg.StageId,
			Result:  msg.Result,
			Ts:      currentTimestamp(),
			CallId:  msg.CallId,
		})

	case *model.DeactivateGraphRequest:
		g.log.Debug("Requesting supervisor to deactivate graph")
		// tell supervisor to remove us from active graphs
		context.Parent().Tell(msg)

	default:
		g.log.Debugf("Ignoring command of unknown type %v", reflect.TypeOf(msg))
	}
}

var appIDRegex = regexp.MustCompile("^([^/]+)/(.*)$")

func resolveFunctionID(original string, relative string) (string, error) {
	orig, err := model.ParseFunctionID(original)
	if err != nil {
		return "", err
	}
	rel, err := model.ParseFunctionID(relative)
	if err != nil {
		return "", err
	}

	if rel.AppID == "." {
		rel.AppID = orig.AppID
	}
	return rel.String(), nil
}

func (g *graphActor) receiveMessage(context actor.Context) {
	switch msg := context.Message().(type) {
	case *protoPersistence.RequestSnapshot:
		// snapshots are currently not supported
		// NOOP
		g.log.Debug("Ignoring snapshot request")

	case *actor.Started:
		g.log.Debugf("Started actor %s", g.GetSelf().Id)
		context.SetReceiveTimeout(inactiveTimeout)

	case *actor.ReceiveTimeout:
		if g.graph != nil {
			g.log.Debugf("Requesting passivation of inactive actor %s", g.GetSelf().Id)
			context.Parent().Tell(&model.DeactivateGraphRequest{GraphId: g.graph.ID})
		}

	case *protoPersistence.ReplayComplete:
		if g.graph != nil {
			g.log.Debug("Replay completed")
			g.graph.Recover()

			if g.graph.IsCompleted() {
				// graph is in read-only mode, so request passivation after read timeout
				context.SetReceiveTimeout(readTimeout)
			}
		}

	default:
		g.log.Debugf("Ignoring message of unknown type %v", reflect.TypeOf(msg))
	}
}

func (g *graphActor) scheduleDelay(event *model.DelayScheduledEvent) {
	// we always need to complete delay nodes from scratch to avoid completing twice
	delayMs := event.TimeMs - timeMillis()
	delayReq := &model.CompleteDelayStageRequest{
		GraphId: g.graph.ID,
		StageId: event.StageId,
		Result:  model.NewEmptyResult(),
	}
	if delayMs > 0 {
		g.log.WithFields(logrus.Fields{"stage_id": event.StageId}).Debug("Scheduling delayed completion of stage")
		// Wait for the delay in a goroutine so we can complete the request in the meantime
		go func() {
			<-time.After(time.Duration(delayMs) * time.Millisecond)
			g.pid.Tell(delayReq)
		}()
	} else {
		g.log.WithFields(logrus.Fields{"stage_id": event.StageId}).Debug("Queuing completion of delayed stage")
		g.pid.Tell(delayReq)
	}
}

func timeMillis() int64 {
	return time.Now().UnixNano() / int64(time.Millisecond)
}

func (g *graphActor) createExternalState() *model.GetGraphStateResponse {
	stageOut := make(map[string]*model.GetGraphStateResponse_StageRepresentation)
	for _, s := range g.graph.GetStages() {
		var status string
		if s.IsFailed() {
			status = "failed"
		} else if s.IsSuccessful() {
			status = "successful"
		} else if s.IsTriggered() {
			status = "running"
		} else {
			status = "pending"
		}

		stageDeps := s.GetDeps()
		deps := make([]string, len(stageDeps))
		for i, dep := range stageDeps {
			deps[i] = dep.GetID()
		}

		rep := &model.GetGraphStateResponse_StageRepresentation{
			Type:         model.CompletionOperation_name[int32(s.GetOperation())],
			Status:       status,
			Dependencies: deps,
		}
		stageOut[s.ID] = rep
	}
	return &model.GetGraphStateResponse{
		GraphId:    g.graph.ID,
		FunctionId: g.graph.FunctionID,
		Stages:     stageOut,
	}
}

func (g *graphActor) OnExecuteStage(stage *graph.CompletionStage, results []*model.CompletionResult) {
	g.log.WithField("stage_id", stage.ID).Info("Executing Stage")
	g.PersistReceive(&model.FaasInvocationStartedEvent{
		StageId:    stage.ID,
		Ts:         currentTimestamp(),
		FunctionId: g.graph.FunctionID,
	})
	req := &model.InvokeStageRequest{
		FunctionId: g.graph.FunctionID,
		GraphId:    g.graph.ID,
		StageId:    stage.ID,
		Args:       results,
		Closure:    stage.GetClosure(),
		Operation:  stage.GetOperation(),
	}
	g.executor.Request(req, g.GetSelf())
}

//OnCompleteStage indicates that a stage is finished and its result is available
func (g *graphActor) OnCompleteStage(stage *graph.CompletionStage, result *model.CompletionResult) {
	g.log.WithField("stage_id", stage.ID).Info("Completing stage in OnCompleteStage")
	g.persistAndUpdateGraph(&model.StageCompletedEvent{
		StageId: stage.ID,
		Result:  result,
		Ts:      currentTimestamp(),
	})
}

//OnCompose Stage indicates that another stage should be composed into this one
func (g *graphActor) OnComposeStage(stage *graph.CompletionStage, composedStage *graph.CompletionStage) {
	g.log.WithField("stage_id", stage.ID).Info("Composing stage in OnComposeStage")
	g.persistAndUpdateGraph(&model.StageComposedEvent{
		StageId:         stage.ID,
		ComposedStageId: composedStage.ID,
		Ts:              currentTimestamp(),
	})
}

func (g *graphActor) OnGraphExecutionFinished() {
	if g.Recovering() {
		return
	}

	g.persistAndUpdateGraph(&model.GraphTerminatingEvent{
		GraphId:    g.graph.ID,
		FunctionId: g.graph.FunctionID,
		Ts:         currentTimestamp(),
	})

}

func (g *graphActor) OnGraphComplete() {
	if g.Recovering() {
		return
	}

	g.persistAndUpdateGraph(&model.GraphCompletedEvent{
		GraphId:    g.graph.ID,
		FunctionId: g.graph.FunctionID,
		Ts:         currentTimestamp(),
	})

	g.GetSelf().Tell(&model.DeactivateGraphRequest{GraphId: g.graph.ID})
}

// persistAndUpdateGraph saves an event before applying it to the graph
func (g *graphActor) persistAndUpdateGraph(event model.Event) {
	if g.graph == nil {
		g.log.Errorf("Ignoring state update for event %v since graph is not initialized", reflect.TypeOf(event))
		return
	}
	g.PersistReceive(event)
	g.graph.UpdateWithEvent(event, !g.Recovering())
}<|MERGE_RESOLUTION|>--- conflicted
+++ resolved
@@ -4,8 +4,6 @@
 	"fmt"
 	"reflect"
 	"time"
-
-	"regexp"
 
 	"github.com/AsynkronIT/protoactor-go/actor"
 	protoPersistence "github.com/AsynkronIT/protoactor-go/persistence"
@@ -14,6 +12,7 @@
 	"github.com/fnproject/flow/persistence"
 	"github.com/golang/protobuf/ptypes/timestamp"
 	"github.com/sirupsen/logrus"
+	"regexp"
 )
 
 // TODO: read this from configuration!
@@ -257,11 +256,7 @@
 		stage := g.graph.GetStage(msg.StageId)
 		context.AwaitFuture(stage.WhenComplete(), func(result interface{}, err error) {
 			if err != nil {
-<<<<<<< HEAD
-				context.Respond(model.NewAwaitStageError(msg.GraphId, msg.StageId))
-=======
-				context.Tell(sender, model.NewStageCompletionError(msg.GraphId, msg.StageId))
->>>>>>> f2084c32
+				context.Tell(sender, model.NewAwaitStageError(msg.GraphId, msg.StageId))
 				return
 			}
 			response := &model.GetStageResultResponse{
