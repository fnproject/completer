--- conflicted
+++ resolved
@@ -14,12 +14,9 @@
   version: 1.0.2
 - package: github.com/stretchr/testify
   version: v1.1.4
-<<<<<<< HEAD
 - package: github.com/davecgh/go-spew
   version: v1.1.0
   subpackages:
   - spew
-=======
 - package: github.com/gorilla/mux
-  version: ~1.4.0
->>>>>>> 59022d56
+  version: ~1.4.0