package server

import (
	"errors"
	"net/http"
	"strconv"
	"strings"
	"time"

	"fmt"
	"net/url"

	protoactor "github.com/AsynkronIT/protoactor-go/actor"
	"github.com/fnproject/flow/actor"
	"github.com/fnproject/flow/cluster"
	"github.com/fnproject/flow/model"
	"github.com/fnproject/flow/persistence"
	"github.com/fnproject/flow/protocol"
	"github.com/fnproject/flow/query"

	"github.com/gin-gonic/gin"
	"github.com/google/uuid"
	"github.com/opentracing/opentracing-go"
	"github.com/openzipkin/zipkin-go-opentracing"
	"github.com/prometheus/client_golang/prometheus/promhttp"
	"github.com/sirupsen/logrus"
)

const (
	maxDelayStageDelay = 3600 * 1000 * 24
	maxRequestTimeout  = 1 * time.Hour
	minRequestTimeout  = 1 * time.Second

	paramGraphID   = "graphId"
	paramStageID   = "stageId"
	paramOperation = "operation"

	queryParamGraphID    = "graphId"
	queryParamFunctionID = "functionId"
)

var log = logrus.WithField("logger", "server")

func (s *Server) completeWithResult(graphID string, stageID string, req *http.Request) (*model.CompleteStageExternallyResponse, error) {

	result, err := protocol.CompletionResultFromRequest(s.BlobStore, req)
	if err != nil {
		return nil, err
	}

	request := model.CompleteStageExternallyRequest{
		GraphId: graphID,
		StageId: stageID,
		Result:  result,
	}

	response, err := s.GraphManager.CompleteStageExternally(&request, s.requestTimeout)

	return response, err
}

func (s *Server) handleStageOperation(c *gin.Context) {
	operation := c.Param(paramOperation)
	span := opentracing.StartSpan("api")
	span.SetTag("fn_operation", "stage:" + operation)
	defer span.Finish()
	graphID := c.Param(paramGraphID)
	if !validGraphID(graphID) {
		renderError(ErrInvalidGraphID, c)
		return
	}
	stageID := c.Param(paramStageID)
	if !validStageID(graphID) {
		renderError(ErrInvalidStageID, c)
		return
	}
<<<<<<< HEAD
	body, err := c.GetRawData()
	if err != nil {
		renderError(ErrReadingInput, c)
		return
	}
=======
	operation := c.Param(paramOperation)
>>>>>>> 3d392b8d

	switch operation {

	case "complete":
		response, err := s.completeWithResult(graphID, stageID, c.Request)
		if err != nil {
			renderError(err, c)
			return
		}
		c.Header(protocol.HeaderStageRef, response.StageId)
		if response.Successful {
			c.Status(http.StatusOK)
		} else {
			c.String(http.StatusConflict, "Stage is already completed")
		}

	default:
		other := c.Query("other")
		cids := []string{stageID}
		if other != "" {
			if !validStageID(other) {
				renderError(ErrInvalidDepStageID, c)
				return
			}
			cids = append(cids, other)
		}

		completionOperation, found := model.CompletionOperation_value[operation]
		if !found {
			renderError(ErrUnrecognisedCompletionOperation, c)
			return

		}

		body, err := c.GetRawData()
		if err != nil {
			renderError(ErrReadingInput, c)
			return
		}
		blob, err := s.BlobStore.CreateBlob(c.ContentType(), body)
		if err != nil {
			renderError(err, c)
			return
		}

		codeLoc := c.GetHeader(protocol.HeaderCodeLocation)

		// TODO: enforce valid content type
		// TODO: generic error handling
		request := &model.AddChainedStageRequest{
			GraphId:      graphID,
			Deps:         cids,
			Operation:    model.CompletionOperation(completionOperation),
			Closure:      blob,
			CodeLocation: codeLoc,
			CallerId:     c.GetHeader(protocol.HeaderCallerRef),
		}
		response, err := s.addStage(request)

		if err != nil {
			renderError(err, c)
			return
		}

		c.Header(protocol.HeaderStageRef, response.StageId)
		c.Status(http.StatusOK)
	}
}

func renderError(err error, c *gin.Context) {
	if gin.Mode() == gin.DebugMode {
		log.WithError(err).Error("Error occurred in request")
	}
	switch e := err.(type) {

	case model.ValidationError, *protocol.BadProtoMessage:
		c.Data(http.StatusBadRequest, "text/plain", []byte(e.Error()))
	case *Error:
		{
			c.Data(e.HTTPStatus, "text/plain", []byte(e.Message))
		}
	default:
		log.WithError(err).Error("Internal server error")
		c.Status(http.StatusInternalServerError)
	}
}

func (s *Server) handleCreateGraph(c *gin.Context) {
	span := opentracing.StartSpan("api")
	span.SetTag("fn_operation", "graph:create")
	defer span.Finish()
	log.Info("Creating graph")
	functionID := c.Query(queryParamFunctionID)
	graphID := c.Query(queryParamGraphID)

	if !validFunctionID(functionID, false) {
		log.WithField("function_id", functionID).Info("Invalid function iD ")
		renderError(ErrInvalidFunctionID, c)
		return
	}
	if !validGraphID(graphID) {
		renderError(ErrInvalidGraphID, c)
		return
	}

	req := &model.CreateGraphRequest{FunctionId: functionID, GraphId: graphID}
	result, err := s.GraphManager.CreateGraph(req, s.requestTimeout)
	if err != nil {
		renderError(err, c)
		return
	}
	c.Header(protocol.HeaderFlowID, result.GraphId)
	c.Status(http.StatusOK)
}

func (s *Server) handleGraphState(c *gin.Context) {
	span := opentracing.StartSpan("api")
	span.SetTag("fn_operation", "graph:get")
	defer span.Finish()

	graphID := c.Param(paramGraphID)
	if !validGraphID(graphID) {
		renderError(ErrInvalidGraphID, c)
		return
	}

	request := &model.GetGraphStateRequest{GraphId: graphID}
	resp, err := s.GraphManager.GetGraphState(request, s.requestTimeout)

	if err != nil {
		renderError(err, c)
		return
	}
	c.JSON(http.StatusOK, resp)
}

func resultStatus(result *model.CompletionResult) string {
	if result.GetSuccessful() {
		return "success"
	}
	return "failure"
}

func (s *Server) handleGetGraphStage(c *gin.Context) {
	span := opentracing.StartSpan("api")
	span.SetTag("fn_operation", "stage:get")
	defer span.Finish()
	graphID := c.Param(paramGraphID)
	stageID := c.Param(paramStageID)

	timeout := maxRequestTimeout

	if timeoutMs := c.Query("timeoutMs"); timeoutMs != "" {
		userTimeout, err := time.ParseDuration(timeoutMs + "ms")
		if err != nil {
			renderError(ErrInvalidGetTimeout, c)
			return
		}
		userTimeoutInt := int64(userTimeout)
		if userTimeoutInt == 0 {
			// block "indefinitely"
			timeout = maxRequestTimeout
		} else if userTimeoutInt < int64(minRequestTimeout) {
			// wait at least the minimum request timeout
			timeout = minRequestTimeout
		} else if userTimeoutInt < int64(maxRequestTimeout) {
			timeout = userTimeout
		}
	}

	if !validGraphID(graphID) {
		renderError(ErrInvalidGraphID, c)
		return
	}
	if !validStageID(stageID) {
		renderError(ErrInvalidStageID, c)
		return
	}

	request := model.GetStageResultRequest{
		GraphId: graphID,
		StageId: stageID,
	}

	response, err := s.GraphManager.GetStageResult(&request, timeout)

	if err == protoactor.ErrTimeout {
		c.Data(http.StatusRequestTimeout, "text/plain", []byte("stage not completed"))
		return
	}

	if err != nil {
		renderError(err, c)
		return
	}

	result := response.GetResult()
	datum := result.GetDatum()
	val := datum.GetVal()

	switch v := val.(type) {

	// TODO: refactor this by adding a writer to a context in proto/write.go
	case *model.Datum_Error:
		c.Header(protocol.HeaderDatumType, protocol.DatumTypeError)
		c.Header(protocol.HeaderResultStatus, resultStatus(result))
		err := v.Error
		c.Header(protocol.HeaderErrorType, model.ErrorDatumType_name[int32(err.GetType())])
		c.String(http.StatusOK, err.GetMessage())
		return
	case *model.Datum_Empty:
		c.Header(protocol.HeaderDatumType, protocol.DatumTypeEmpty)
		c.Header(protocol.HeaderResultStatus, resultStatus(result))
		c.Status(http.StatusOK)
		return
	case *model.Datum_Blob:
		blob := v.Blob
		blobData, err := s.BlobStore.ReadBlobData(blob)
		if err != nil {
			renderError(err, c)
			return
		}
		c.Header(protocol.HeaderDatumType, protocol.DatumTypeBlob)
		c.Header(protocol.HeaderResultStatus, resultStatus(result))

		c.Data(http.StatusOK, blob.GetContentType(), blobData)
		return
	case *model.Datum_StageRef:
		c.Header(protocol.HeaderDatumType, protocol.DatumTypeStageRef)
		c.Header(protocol.HeaderResultStatus, resultStatus(result))
		stageRef := v.StageRef
		c.Header(protocol.HeaderStageRef, stageRef.StageRef)
		c.Status(http.StatusOK)
		return
	case *model.Datum_HttpReq:
		httpReq := v.HttpReq
		var body []byte
		if httpReq.Body != nil {
			body, err = s.BlobStore.ReadBlobData(httpReq.Body)
			if err != nil {
				renderError(err, c)
				return
			}
		}

		c.Header(protocol.HeaderDatumType, protocol.DatumTypeHTTPReq)
		c.Header(protocol.HeaderResultStatus, resultStatus(result))
		for _, header := range httpReq.Headers {
			c.Header(protocol.HeaderHeaderPrefix+header.GetKey(), header.GetValue())
		}
		httpMethod := model.HTTPMethod_name[int32(httpReq.GetMethod())]
		c.Header(protocol.HeaderMethod, httpMethod)
		c.Data(http.StatusOK, httpReq.Body.GetContentType(), body)
		return
	case *model.Datum_HttpResp:
		var body []byte
		httpResp := v.HttpResp

		if httpResp.Body != nil {
			body, err = s.BlobStore.ReadBlobData(httpResp.Body)
			if err != nil {
				renderError(err, c)
				return
			}
		}
		c.Header(protocol.HeaderDatumType, protocol.DatumTypeHTTPResp)
		c.Header(protocol.HeaderResultStatus, resultStatus(result))
		for _, header := range httpResp.Headers {
			c.Header(protocol.HeaderHeaderPrefix+header.GetKey(), header.GetValue())
		}
		statusCode := fmt.Sprintf("%d", httpResp.GetStatusCode())
		c.Header(protocol.HeaderResultCode, statusCode)
		c.Data(http.StatusOK, httpResp.Body.GetContentType(), body)
		return
	default:
		log.Error("unrecognized datum type when getting graph stage")
		c.Status(http.StatusInternalServerError)
		return
	}
}

func (s *Server) handleExternalCompletion(c *gin.Context) {
	span := opentracing.StartSpan("api")
	span.SetTag("fn_operation", "graph:externalCompletion")
	defer span.Finish()
	graphID := c.Param(paramGraphID)
	if !validGraphID(graphID) {
		renderError(ErrInvalidGraphID, c)
		return
	}
	request := &model.AddExternalCompletionStageRequest{
		GraphId:      graphID,
		CodeLocation: c.GetHeader(protocol.HeaderCodeLocation),
		CallerId:     c.GetHeader(protocol.HeaderCallerRef),
	}

	response, err := s.addStage(request)

	if err != nil {
		renderError(err, c)
		return
	}
	c.Header(protocol.HeaderStageRef, response.StageId)
	c.Status(http.StatusOK)
}

func (s *Server) allOrAnyOf(c *gin.Context, op model.CompletionOperation) {
	cidList := c.Query("cids")
	graphID := c.Param(paramGraphID)
	if !validGraphID(graphID) {
		renderError(ErrInvalidGraphID, c)
		return
	}
	cids := strings.Split(cidList, ",")

	for _, stageID := range cids {
		if !validStageID(stageID) {
			renderError(ErrInvalidDepStageID, c)
			return
		}
	}

	request := &model.AddChainedStageRequest{
		GraphId:      graphID,
		Operation:    op,
		Closure:      nil,
		Deps:         cids,
		CodeLocation: c.GetHeader(protocol.HeaderCodeLocation),
		CallerId:     c.GetHeader(protocol.HeaderCallerRef),
	}

	response, err := s.addStage(request)

	// TODO: Actually some errors should be user errors here (e.g. AnyOf with zero dependencies)
	if err != nil {
		renderError(err, c)
		return
	}
	c.Header(protocol.HeaderStageRef, response.StageId)
	c.Status(http.StatusOK)
}

func (s *Server) handleAllOf(c *gin.Context) {
	span := opentracing.StartSpan("api")
	span.SetTag("fn_operation", "graph:allOf")
	defer span.Finish()
	s.allOrAnyOf(c, model.CompletionOperation_allOf)
}

func (s *Server) handleAnyOf(c *gin.Context) {
	span := opentracing.StartSpan("api")
	span.SetTag("fn_operation", "graph:anyOf")
	defer span.Finish()
	s.allOrAnyOf(c, model.CompletionOperation_anyOf)
}

func (s *Server) handleSupply(c *gin.Context) {
	span := opentracing.StartSpan("api")
	span.SetTag("fn_operation", "graph:supply")
	defer span.Finish()
	graphID := c.Param(paramGraphID)
	if !validGraphID(graphID) {
		renderError(ErrInvalidGraphID, c)
		return
	}
	ct := c.ContentType()
	if ct == "" {
		renderError(protocol.ErrMissingContentType, c)
		return
	}

	body, err := c.GetRawData()
	if err != nil {
		renderError(err, c)
		return
	}
	if len(body) == 0 {
		renderError(ErrMissingBody, c)
		return
	}

	blob, err := s.BlobStore.CreateBlob(ct, body)
	if err != nil {
		renderError(err, c)
		return
	}

	request := &model.AddChainedStageRequest{
		GraphId:      graphID,
		Operation:    model.CompletionOperation_supply,
		Closure:      blob,
		Deps:         []string{},
		CodeLocation: c.GetHeader(protocol.HeaderCodeLocation),
		CallerId:     c.GetHeader(protocol.HeaderCallerRef),
	}

	response, err := s.addStage(request)
	if err != nil {
		renderError(err, c)
		return
	}
	c.Header(protocol.HeaderStageRef, response.StageId)
	c.Status(http.StatusOK)
}

func (s *Server) handleCompletedValue(c *gin.Context) {
	span := opentracing.StartSpan("api")
	span.SetTag("fn_operation", "graph:completedValue")
	defer span.Finish()
	graphID := c.Param(paramGraphID)
	if !validGraphID(graphID) {
		renderError(ErrInvalidGraphID, c)
		return
	}

	result, err := protocol.CompletionResultFromRequest(s.BlobStore, c.Request)
	if err != nil {
		renderError(err, c)
		return
	}

	request := &model.AddCompletedValueStageRequest{
		GraphId:      graphID,
		Result:       result,
		CodeLocation: c.GetHeader(protocol.HeaderCodeLocation),
		CallerId:     c.GetHeader(protocol.HeaderCallerRef),
	}

	response, err := s.addStage(request)
	if err != nil {
		renderError(err, c)
		return
	}
	c.Header(protocol.HeaderStageRef, response.StageId)
	c.Status(http.StatusOK)
}

func (s *Server) addStage(request model.AddStageCommand) (*model.AddStageResponse, error) {
	return s.GraphManager.AddStage(request, s.requestTimeout)
}

func (s *Server) handleCommit(c *gin.Context) {
	span := opentracing.StartSpan("api")
	span.SetTag("fn_operation", "graph:commit")
	defer span.Finish()

	graphID := c.Param(paramGraphID)
	request := model.CommitGraphRequest{GraphId: graphID}

	response, err := s.GraphManager.Commit(&request, s.requestTimeout)
	if err != nil {
		renderError(err, c)
		return
	}

	c.Header(protocol.HeaderFlowID, response.GraphId)
	c.Status(http.StatusOK)
}

func (s *Server) handleDelay(c *gin.Context) {
	span := opentracing.StartSpan("api")
	span.SetTag("fn_operation", "graph:delay")
	defer span.Finish()
	graphID := c.Param(paramGraphID)
	if !validGraphID(graphID) {
		renderError(ErrInvalidGraphID, c)
		return
	}
	delayMs := c.Query("delayMs")
	if delayMs == "" {
		renderError(ErrMissingOrInvalidDelay, c)
		return
	}

	delay, err := strconv.ParseInt(delayMs, 10, 64)
	if err != nil || delay < 0 || delay > maxDelayStageDelay {
		renderError(ErrMissingOrInvalidDelay, c)
		return
	}

	request := &model.AddDelayStageRequest{GraphId: graphID, DelayMs: delay,
		CodeLocation: c.GetHeader(protocol.HeaderCodeLocation),
		CallerId:     c.GetHeader(protocol.HeaderCallerRef),
	}
	response, err := s.addStage(request)

	if err != nil {
		renderError(err, c)
		return
	}
	c.Header(protocol.HeaderStageRef, response.StageId)
	c.Status(http.StatusOK)
}

func (s *Server) handleInvokeFunction(c *gin.Context) {
	span := opentracing.StartSpan("api")
	span.SetTag("fn_operation", "graph:invokeFunction")
	defer span.Finish()
	graphID := c.Param(paramGraphID)
	if !validGraphID(graphID) {
		renderError(ErrInvalidGraphID, c)
		return
	}
	functionID := c.Query("functionId")

	if !validFunctionID(functionID, true) {
		renderError(ErrInvalidFunctionID, c)
		return
	}

	if c.GetHeader(protocol.HeaderDatumType) != protocol.DatumTypeHTTPReq {
		renderError(protocol.ErrInvalidDatumType, c)
		return
	}

	datum, err := protocol.DatumFromRequest(s.BlobStore, c.Request)

	if err != nil {
		renderError(err, c)
		return
	}
	request := &model.AddInvokeFunctionStageRequest{
		GraphId:      graphID,
		FunctionId:   functionID,
		Arg:          datum.GetHttpReq(),
		CodeLocation: c.GetHeader(protocol.HeaderCodeLocation),
		CallerId:     c.GetHeader(protocol.HeaderCallerRef),
	}

	response, err := s.addStage(request)
	if err != nil {
		renderError(err, c)
		return
	}
	c.Header(protocol.HeaderStageRef, response.StageId)
	c.Status(http.StatusOK)
}

func (s *Server) handleAddTerminationHook(c *gin.Context) {
	span := opentracing.StartSpan("api")
	span.SetTag("fn_operation", "graph:addTerminationHook")
	defer span.Finish()
	graphID := c.Param(paramGraphID)
	if !validGraphID(graphID) {
		renderError(ErrInvalidGraphID, c)
		return
	}

	body, err := c.GetRawData()
	if err != nil {
		renderError(ErrReadingInput, c)
		return
	}

	blob, err := s.BlobStore.CreateBlob(c.ContentType(), body)
	if err != nil {
		renderError(err, c)
		return
	}

	codeLoc := c.GetHeader(protocol.HeaderCodeLocation)

	request := &model.AddChainedStageRequest{
		GraphId:      graphID,
		Closure:      blob,
		Operation:    model.CompletionOperation_terminationHook,
		Deps:         []string{},
		CodeLocation: codeLoc,
		CallerId:     c.GetHeader(protocol.HeaderCallerRef),
	}

	_, err = s.GraphManager.AddStage(request, s.requestTimeout)
	if err != nil {
		renderError(err, c)
		return
	}
	// API does not currently return stage IDs for termination hooks
	c.Status(http.StatusOK)
}

func (s *Server) handlePrometheusMetrics(c *gin.Context) {
	s.promHandler.ServeHTTP(c.Writer, c.Request)
}

func setTracer(ownURL string, zipkinURL string) {
	var (
		debugMode          = false
		serviceName        = "flow-service"
		serviceHostPort    = ownURL
		zipkinHTTPEndpoint = zipkinURL
		// ex: "http://zipkin:9411/api/v1/spans"
	)

	var collector zipkintracer.Collector

	// custom Zipkin collector to send tracing spans to Prometheus
	promCollector, promErr := NewPrometheusCollector()
	if promErr != nil {
		logrus.WithError(promErr).Fatalln("couldn't start Prometheus trace collector")
	}

	logger := zipkintracer.LoggerFunc(func(i ...interface{}) error { logrus.Error(i...); return nil })

	if zipkinHTTPEndpoint != "" {
		// Custom PrometheusCollector and Zipkin HTTPCollector
		httpCollector, zipErr := zipkintracer.NewHTTPCollector(zipkinHTTPEndpoint, zipkintracer.HTTPLogger(logger))
		if zipErr != nil {
			logrus.WithError(zipErr).Fatalln("couldn't start Zipkin trace collector")
		}
		collector = zipkintracer.MultiCollector{httpCollector, promCollector}
	} else {
		// Custom PrometheusCollector only
		collector = promCollector
	}

	ziptracer, err := zipkintracer.NewTracer(zipkintracer.NewRecorder(collector, debugMode, serviceHostPort, serviceName),
		zipkintracer.ClientServerSameSpan(true),
		zipkintracer.TraceID128Bit(true),
	)
	if err != nil {
		logrus.WithError(err).Fatalln("couldn't start tracer")
	}

	// wrap the Zipkin tracer in a FnTracer which will also send spans to Prometheus
	fntracer := NewFnTracer(ziptracer)

	opentracing.SetGlobalTracer(fntracer)
	logrus.WithFields(logrus.Fields{"url": zipkinHTTPEndpoint}).Info("started tracer")
}

// Server is the flow service root
type Server struct {
	Engine         *gin.Engine
	GraphManager   actor.GraphManager
	apiURL         *url.URL
	BlobStore      persistence.BlobStore
	listen         string
	requestTimeout time.Duration
	promHandler    http.Handler
}

func newEngine(clusterManager *cluster.Manager) *gin.Engine {
	engine := gin.New()
	engine.Use(gin.Logger(), gin.Recovery(), graphCreateInterceptor, clusterManager.ProxyHandler())
	return engine
}

// New creates a new server - params are injected dependencies
func New(clusterManager *cluster.Manager, manager actor.GraphManager, blobStore persistence.BlobStore, listenAddress string, maxRequestTimeout time.Duration, zipkinURL string) (*Server, error) {

	setTracer(listenAddress, zipkinURL)

	s := &Server{
		GraphManager:   manager,
		Engine:         newEngine(clusterManager),
		listen:         listenAddress,
		BlobStore:      blobStore,
		requestTimeout: maxRequestTimeout,
		promHandler:    promhttp.Handler(),
	}

	s.Engine.GET("/ping", func(c *gin.Context) {
		c.Status(http.StatusOK)
	})

	s.Engine.GET("/wss", func(c *gin.Context) {
		query.WSSHandler(manager, c.Writer, c.Request)
	})

	s.Engine.GET("/metrics", s.handlePrometheusMetrics)

	graph := s.Engine.Group("/graph")
	{
		graph.POST("", s.handleCreateGraph)
		graph.GET("/:graphId", s.handleGraphState)
		graph.POST("/:graphId/supply", s.handleSupply)
		graph.POST("/:graphId/invokeFunction", s.handleInvokeFunction)
		graph.POST("/:graphId/completedValue", s.handleCompletedValue)
		graph.POST("/:graphId/delay", s.handleDelay)
		graph.POST("/:graphId/allOf", s.handleAllOf)
		graph.POST("/:graphId/anyOf", s.handleAnyOf)
		graph.POST("/:graphId/externalCompletion", s.handleExternalCompletion)
		graph.POST("/:graphId/commit", s.handleCommit)
		graph.POST("/:graphId/terminationHook", s.handleAddTerminationHook)

		stage := graph.Group("/:graphId/stage")
		{
			stage.GET("/:stageId", s.handleGetGraphStage)
			stage.POST("/:stageId/:operation", s.handleStageOperation)
		}
	}

	return s, nil
}

// Run starts the server
func (s *Server) Run() {
	log.WithField("listen_url", s.listen).Infof("Starting Completer server (timeout %s) ", s.requestTimeout)

	s.Engine.Run(s.listen)
}

// context handler that intercepts graph create requests, injecting a UUID parameter prior
// to forwarding to the appropriate node in the cluster
func graphCreateInterceptor(c *gin.Context) {
	if c.Request.URL.Path == "/graph" && len(c.Query(queryParamGraphID)) == 0 {
		UUID, err := uuid.NewRandom()
		if err != nil {
			c.AbortWithError(500, errors.New("Failed to generate UUID for new graph"))
			return
		}
		graphID := UUID.String()
		log.Infof("Generated new graph ID %s", graphID)

		// set the graphId query param in the original request prior to proxying
		values := c.Request.URL.Query()
		values.Add(queryParamGraphID, graphID)
		c.Request.URL.RawQuery = values.Encode()
	}
}<|MERGE_RESOLUTION|>--- conflicted
+++ resolved
@@ -74,15 +74,11 @@
 		renderError(ErrInvalidStageID, c)
 		return
 	}
-<<<<<<< HEAD
 	body, err := c.GetRawData()
 	if err != nil {
 		renderError(ErrReadingInput, c)
 		return
 	}
-=======
-	operation := c.Param(paramOperation)
->>>>>>> 3d392b8d
 
 	switch operation {
 
@@ -117,11 +113,6 @@
 
 		}
 
-		body, err := c.GetRawData()
-		if err != nil {
-			renderError(ErrReadingInput, c)
-			return
-		}
 		blob, err := s.BlobStore.CreateBlob(c.ContentType(), body)
 		if err != nil {
 			renderError(err, c)
